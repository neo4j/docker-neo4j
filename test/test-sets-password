#!/usr/bin/env bash
set -o errexit -o nounset
[[ -n "${TRACE:-}" ]] && set -o xtrace

. "$(dirname "$0")/helpers.sh"

readonly image="$1"
readonly series="$2"
readonly cname="neo4j-$(uuidgen)"

<<<<<<< HEAD
if [[ "${series}" == "4.0" ]]; then
    echo "Skipping this test for now on 4.0"
    exit 0;
fi

docker_run "$image" "$cname" "NEO4J_AUTH=neo4j/foo"
=======
docker_run_with_args "$image" "$cname" "--env=NEO4J_AUTH=neo4j/foo" "--user=$(id -u):$(id -g)"
>>>>>>> b0230956
neo4j_wait "$(docker_ip "${cname}")" "neo4j:foo"
#neo4j_createnode "$(docker_ip "${cname}")" "neo4j:foo"
neo4j_createnode_pre_40 "$(docker_ip "${cname}")" "neo4j:foo"

# Should start again when restarted
docker_restart "${cname}"
neo4j_wait "$(docker_ip "${cname}")" "neo4j:foo"
<<<<<<< HEAD
if [[ "${series}" != "4.0" ]]; then
  neo4j_createnode_pre_40 "$(docker_ip "${cname}")" "neo4j:foo"
else
  neo4j_createnode "$(docker_ip "${cname}")" "neo4j:foo"
fi
=======
neo4j_createnode "$(docker_ip "${cname}")" "neo4j:foo"

# check no errors were printed to stderr
if [[ "${series}" == "2.3" ]] || [[ "${series}" == "3.0" ]]  || [[ "${series}" == "3.1" ]] || [[ "${series}" == "3.2" ]]; then
  echo "Skipping test for error message on change password"
  exit 0
fi

check_stderr_is_empty "${cname}"
>>>>>>> b0230956
<|MERGE_RESOLUTION|>--- conflicted
+++ resolved
@@ -8,31 +8,25 @@
 readonly series="$2"
 readonly cname="neo4j-$(uuidgen)"
 
-<<<<<<< HEAD
+
 if [[ "${series}" == "4.0" ]]; then
     echo "Skipping this test for now on 4.0"
     exit 0;
 fi
 
-docker_run "$image" "$cname" "NEO4J_AUTH=neo4j/foo"
-=======
 docker_run_with_args "$image" "$cname" "--env=NEO4J_AUTH=neo4j/foo" "--user=$(id -u):$(id -g)"
->>>>>>> b0230956
 neo4j_wait "$(docker_ip "${cname}")" "neo4j:foo"
-#neo4j_createnode "$(docker_ip "${cname}")" "neo4j:foo"
 neo4j_createnode_pre_40 "$(docker_ip "${cname}")" "neo4j:foo"
 
 # Should start again when restarted
 docker_restart "${cname}"
 neo4j_wait "$(docker_ip "${cname}")" "neo4j:foo"
-<<<<<<< HEAD
+
 if [[ "${series}" != "4.0" ]]; then
   neo4j_createnode_pre_40 "$(docker_ip "${cname}")" "neo4j:foo"
 else
   neo4j_createnode "$(docker_ip "${cname}")" "neo4j:foo"
 fi
-=======
-neo4j_createnode "$(docker_ip "${cname}")" "neo4j:foo"
 
 # check no errors were printed to stderr
 if [[ "${series}" == "2.3" ]] || [[ "${series}" == "3.0" ]]  || [[ "${series}" == "3.1" ]] || [[ "${series}" == "3.2" ]]; then
@@ -40,5 +34,4 @@
   exit 0
 fi
 
-check_stderr_is_empty "${cname}"
->>>>>>> b0230956
+check_stderr_is_empty "${cname}"