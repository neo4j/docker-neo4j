package com.neo4j.docker.neo4jadmin;

import com.neo4j.docker.neo4jserver.configurations.Configuration;
import com.neo4j.docker.neo4jserver.configurations.Setting;
import com.neo4j.docker.utils.DatabaseIO;
import com.neo4j.docker.utils.HostFileSystemOperations;
import com.neo4j.docker.utils.Neo4jVersion;
import com.neo4j.docker.utils.SetContainerUser;
import com.neo4j.docker.utils.StartupDetector;
import com.neo4j.docker.utils.TestSettings;
import org.junit.jupiter.api.Assertions;
import org.junit.jupiter.api.Assumptions;
import org.junit.jupiter.api.BeforeAll;
import org.junit.jupiter.api.Test;
import org.slf4j.Logger;
import org.slf4j.LoggerFactory;
import org.testcontainers.containers.GenericContainer;
import org.testcontainers.containers.output.Slf4jLogConsumer;
import org.testcontainers.containers.startupcheck.OneShotStartupCheckStrategy;
import org.testcontainers.containers.wait.strategy.LogMessageWaitStrategy;
import org.testcontainers.containers.wait.strategy.Wait;

import java.io.File;
import java.nio.file.Files;
import java.nio.file.Path;
import java.time.Duration;
import java.util.List;
import java.util.Map;
import java.util.stream.Collectors;
import java.util.stream.Stream;

public class TestBackupRestore
{
    // with authentication
    // with non-default user
    private static final Logger log = LoggerFactory.getLogger( TestBackupRestore.class );

    @BeforeAll
    static void beforeAll()
    {
        Assumptions.assumeTrue( TestSettings.NEO4J_VERSION.isAtLeastVersion( Neo4jVersion.NEO4J_VERSION_500 ),
                                "These tests only apply to neo4j-admin images of 5.0 and greater");
        Assumptions.assumeTrue( TestSettings.EDITION == TestSettings.Edition.ENTERPRISE,
                                "backup and restore only available in Neo4j Enterprise" );
    }

    private GenericContainer createDBContainer( boolean asDefaultUser, String password )
    {
        String auth = "none";
        if(!password.equalsIgnoreCase("none"))
        {
            auth = "neo4j/"+password;
        }
        Map<Setting,Configuration> confNames = Configuration.getConfigurationNameMap();
        GenericContainer container = new GenericContainer( TestSettings.IMAGE_ID );
        container.withEnv( "NEO4J_AUTH", auth )
                 .withEnv( "NEO4J_ACCEPT_LICENSE_AGREEMENT", "yes" )
                 .withEnv( confNames.get( Setting.BACKUP_ENABLED ).envName, "true" )
                 .withEnv( confNames.get( Setting.BACKUP_LISTEN_ADDRESS ).envName, "0.0.0.0:6362" )
                 .withExposedPorts( 7474, 7687, 6362 )
                 .withLogConsumer( new Slf4jLogConsumer( log ) );
        StartupDetector.makeContainerWaitForNeo4jReady(container, password, Duration.ofSeconds( 90 ));
        if(!asDefaultUser)
        {
            SetContainerUser.nonRootUser( container );
        }
        return container;
    }

    private GenericContainer createAdminContainer( boolean asDefaultUser )
    {
        GenericContainer container = new GenericContainer( TestSettings.ADMIN_IMAGE_ID );
        container.withEnv( "NEO4J_ACCEPT_LICENSE_AGREEMENT", "yes" )
                 .withLogConsumer( new Slf4jLogConsumer( log ) )
                 .withStartupCheckStrategy( new OneShotStartupCheckStrategy().withTimeout( Duration.ofSeconds( 90 ) ) );
        if(!asDefaultUser)
        {
            SetContainerUser.nonRootUser( container );
        }
        return container;
    }

    @Test
    void shouldBackupAndRestore_defaultUser_noAuth() throws Exception
    {
        testCanBackupAndRestore( true, "none" );
    }
    @Test
    void shouldBackupAndRestore_nonDefaultUser_noAuth() throws Exception
    {
        testCanBackupAndRestore( false, "none" );
    }
    @Test
    void shouldBackupAndRestore_defaultUser_withAuth() throws Exception
    {
        testCanBackupAndRestore( true, "secretpassword" );
    }
    @Test
    void shouldBackupAndRestore_nonDefaultUser_withAuth() throws Exception
    {
        testCanBackupAndRestore( false, "secretpassword" );
    }

    private void testCanBackupAndRestore(boolean asDefaultUser, String password) throws Exception
    {
        final String dbUser = "neo4j";
        Path testOutputFolder = HostFileSystemOperations.createTempFolder( "backupRestore-" );

        // BACKUP
        // start a database and populate data
        GenericContainer neo4j = createDBContainer( asDefaultUser, password );
        Path dataDir = HostFileSystemOperations.createTempFolderAndMountAsVolume(
                neo4j, "data-", "/data", testOutputFolder );
        neo4j.start();
        DatabaseIO dbio = new DatabaseIO( neo4j );
        dbio.putInitialDataIntoContainer( dbUser, password );
        dbio.verifyInitialDataInContainer( dbUser, password );

        // start admin container to initiate backup
        String neoDBAddress = neo4j.getHost()+":"+neo4j.getMappedPort( 6362 );
        GenericContainer adminBackup = createAdminContainer( asDefaultUser )
                .withNetworkMode( "host" )
                .waitingFor( new LogMessageWaitStrategy().withRegEx( "^Backup command completed.*" ) )
                .withStartupCheckStrategy( new OneShotStartupCheckStrategy().withTimeout( Duration.ofSeconds( 15 ) ) )
                .withCommand("neo4j-admin",
<<<<<<< HEAD
                             "database",
                             "backup",
                             "--to-path=/backups",
                             "--include-metadata=all",
                             "--from=" + neoDBAddress,
                             "neo4j");
=======
                        "database",
                        "legacy-backup",
                        "--database=neo4j",
                        "--backup-dir=/backups",
                        "--from=" + neoDBAddress);
>>>>>>> c9dff569

        Path backupDir = HostFileSystemOperations.createTempFolderAndMountAsVolume(
                adminBackup, "backup-", "/backups", testOutputFolder );
        adminBackup.start();

        Assertions.assertTrue( neo4j.isRunning(), "neo4j container should still be running" );
        dbio.verifyInitialDataInContainer( dbUser, password );
        adminBackup.stop();

        // find backup file name and verify its existence.
        List<Path> backupFolder = Files.list( backupDir )
                                       .filter( p -> p.toFile().getName().startsWith( "neo4j" ) )
                                       .collect( Collectors.toList());
        Assertions.assertEquals( 1, backupFolder.size(), "No backup file was created" );
        File backupFile = backupFolder.get( 0 ).toFile();

        // RESTORE

        // write more stuff
        dbio.putMoreDataIntoContainer( dbUser, password );
        dbio.verifyMoreDataIntoContainer( dbUser, password, true );

        // do restore
        dbio.runCypherQuery( dbUser, password, "STOP DATABASE neo4j", "system" );
        GenericContainer adminRestore = createAdminContainer( asDefaultUser )
                .waitingFor( Wait.forLogMessage( ".*Restore of database .* completed successfully.*", 1 )
                                 .withStartupTimeout( Duration.ofSeconds( 30 ) ) )
                .withCommand("neo4j-admin",
                        "database",
<<<<<<< HEAD
                        "restore",
                        "--overwrite-destination=true",
                        "--from-path=/backups/"+backupFile.getName(),
                        "neo4j");
=======
                        "legacy-restore",
                        "--database=neo4j",
                        "--from=/backups/neo4j",
                        "--force");
>>>>>>> c9dff569
        HostFileSystemOperations.mountHostFolderAsVolume( adminRestore, backupDir, "/backups" );
        HostFileSystemOperations.mountHostFolderAsVolume( adminRestore, dataDir, "/data" );
        adminRestore.start();
        dbio.runCypherQuery( dbUser, password, "START DATABASE neo4j", "system" );

        // verify new stuff is missing
        dbio.verifyMoreDataIntoContainer( dbUser, password, false );

        // clean up
        adminRestore.stop();
        neo4j.stop();
    }
}<|MERGE_RESOLUTION|>--- conflicted
+++ resolved
@@ -123,20 +123,13 @@
                 .waitingFor( new LogMessageWaitStrategy().withRegEx( "^Backup command completed.*" ) )
                 .withStartupCheckStrategy( new OneShotStartupCheckStrategy().withTimeout( Duration.ofSeconds( 15 ) ) )
                 .withCommand("neo4j-admin",
-<<<<<<< HEAD
                              "database",
                              "backup",
                              "--to-path=/backups",
                              "--include-metadata=all",
                              "--from=" + neoDBAddress,
                              "neo4j");
-=======
-                        "database",
-                        "legacy-backup",
-                        "--database=neo4j",
-                        "--backup-dir=/backups",
-                        "--from=" + neoDBAddress);
->>>>>>> c9dff569
+
 
         Path backupDir = HostFileSystemOperations.createTempFolderAndMountAsVolume(
                 adminBackup, "backup-", "/backups", testOutputFolder );
@@ -166,17 +159,10 @@
                                  .withStartupTimeout( Duration.ofSeconds( 30 ) ) )
                 .withCommand("neo4j-admin",
                         "database",
-<<<<<<< HEAD
                         "restore",
                         "--overwrite-destination=true",
                         "--from-path=/backups/"+backupFile.getName(),
                         "neo4j");
-=======
-                        "legacy-restore",
-                        "--database=neo4j",
-                        "--from=/backups/neo4j",
-                        "--force");
->>>>>>> c9dff569
         HostFileSystemOperations.mountHostFolderAsVolume( adminRestore, backupDir, "/backups" );
         HostFileSystemOperations.mountHostFolderAsVolume( adminRestore, dataDir, "/data" );
         adminRestore.start();
