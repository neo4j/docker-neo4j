--- conflicted
+++ resolved
@@ -351,11 +351,7 @@
 
     if ! grep -q "^$conf" "${NEO4J_HOME}"/conf/neo4j.conf
     then
-<<<<<<< HEAD
         echo -e "\n"$conf=${CONFIG[$conf]} >> "${NEO4J_HOME}"/conf/neo4j.conf
-=======
-        echo $conf=${CONFIG[$conf]} >> "${NEO4J_HOME}"/conf/neo4j.conf
->>>>>>> 47fb7b63
     fi
 done
 
@@ -387,7 +383,6 @@
     echo "Config Dumped"
     exit 0
 fi
-<<<<<<< HEAD
 
 if [[ ! -z "${NEO4JLABS_PLUGINS:-}" ]]; then
   # NEO4JLABS_PLUGINS should be a json array of plugins like '["graph-algorithms", "apoc-procedures", "streams", "graphql"]'
@@ -395,8 +390,7 @@
     load_plugin_from_github "${plugin_name}"
   done
 fi
-=======
->>>>>>> 47fb7b63
+
 
 [ -f "${EXTENSION_SCRIPT:-}" ] && . ${EXTENSION_SCRIPT}
 
