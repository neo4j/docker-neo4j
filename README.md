*NOTE:* Supported images are available in the [official image library](https://hub.docker.com/_/neo4j/) on Docker Hub.
Please use those for production use.

# Using the Neo4j Docker image

## Neo4j 3.0

<<<<<<< HEAD
Documentation for the Neo4j 3.0 image can be found [here](http://neo4j.com/developer/docker-3.x/).
=======
Documentation for the Neo4j 2.3 image can be found [here](http://neo4j.com/developer/docker-2.3/).
>>>>>>> 4acd6e41

You can start a Neo4j 3.0 container like this:

```
docker run \
    --publish=7474:7474 --publish=7687:7687 \
    --volume=$HOME/neo4j/data:/data \
    neo4j/neo4j:3.0.0-RC1
```

## Neo4j 3.0

Documentation for the Neo4j 3.0 image can be found [here](http://neo4j.com/developer/docker-3.0/).

You can start a Neo4j 3.0 container like this:

```
docker run \
    --publish=7474:7474 --publish=7687:7687 \
    --volume=$HOME/neo4j/data:/data \
    neo4j/neo4j:milestone
```

# Getting support and contributing

Please create issues and pull requests in the Github repository.<|MERGE_RESOLUTION|>--- conflicted
+++ resolved
@@ -3,21 +3,17 @@
 
 # Using the Neo4j Docker image
 
-## Neo4j 3.0
+## Neo4j 2.3
 
-<<<<<<< HEAD
-Documentation for the Neo4j 3.0 image can be found [here](http://neo4j.com/developer/docker-3.x/).
-=======
 Documentation for the Neo4j 2.3 image can be found [here](http://neo4j.com/developer/docker-2.3/).
->>>>>>> 4acd6e41
 
-You can start a Neo4j 3.0 container like this:
+You can start a Neo4j 2.3 container like this:
 
 ```
 docker run \
-    --publish=7474:7474 --publish=7687:7687 \
+    --publish=7474:7474 \
     --volume=$HOME/neo4j/data:/data \
-    neo4j/neo4j:3.0.0-RC1
+    neo4j
 ```
 
 ## Neo4j 3.0
